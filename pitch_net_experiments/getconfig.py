import configparser
import json
import os
import sys
<<<<<<< HEAD
=======
from pathlib import Path
>>>>>>> 50bedf4e
from subprocess import call, check_output, STDOUT


def get_git_root():
    """
    Return None if p is not in a git repo,
    or the root of the repo if it is
    """
    if call(["git", "branch"], stderr=STDOUT,
            stdout=open(os.devnull, 'w')) != 0:
        return None
    else:
        root = check_output(["git", "rev-parse", "--show-toplevel"]).decode()
<<<<<<< HEAD
=======

        # get rid of break `\n` symbol at the end of the path
        if root[-1:] == "\n":
            root = root[:-1]
        root = Path(root)
>>>>>>> 50bedf4e
        return root


def get_datasets_path():
    datasets_path_json = config['CUSTOM_PATH']['datasets_path']
    dataset_path_list = json.loads(datasets_path_json)

    return os.path.join(*dataset_path_list)


def get_models_path():
    models_path_json = config['CUSTOM_PATH']['models_path']
    models_path_list = json.loads(models_path_json)

    return os.path.join(*models_path_list)


# add git root path to the sys.path
git_root_path = get_git_root()

if git_root_path is not None:
<<<<<<< HEAD
=======

>>>>>>> 50bedf4e
    print(f"git_root_path: {git_root_path}")
    sys.path.append(str(git_root_path))

# parse paths from the config file
config = configparser.ConfigParser()
<<<<<<< HEAD
config.read('config.ini')
=======
config.read('config.ini')

#print(sys.path)
#path_root = Path(__file__).parents[1]
#sys.path.append(str(path_root))
#print(sys.path)
>>>>>>> 50bedf4e
<|MERGE_RESOLUTION|>--- conflicted
+++ resolved
@@ -2,10 +2,7 @@
 import json
 import os
 import sys
-<<<<<<< HEAD
-=======
 from pathlib import Path
->>>>>>> 50bedf4e
 from subprocess import call, check_output, STDOUT
 
 
@@ -19,14 +16,11 @@
         return None
     else:
         root = check_output(["git", "rev-parse", "--show-toplevel"]).decode()
-<<<<<<< HEAD
-=======
 
         # get rid of break `\n` symbol at the end of the path
         if root[-1:] == "\n":
             root = root[:-1]
         root = Path(root)
->>>>>>> 50bedf4e
         return root
 
 
@@ -48,22 +42,9 @@
 git_root_path = get_git_root()
 
 if git_root_path is not None:
-<<<<<<< HEAD
-=======
-
->>>>>>> 50bedf4e
     print(f"git_root_path: {git_root_path}")
     sys.path.append(str(git_root_path))
 
 # parse paths from the config file
 config = configparser.ConfigParser()
-<<<<<<< HEAD
-config.read('config.ini')
-=======
-config.read('config.ini')
-
-#print(sys.path)
-#path_root = Path(__file__).parents[1]
-#sys.path.append(str(path_root))
-#print(sys.path)
->>>>>>> 50bedf4e
+config.read('config.ini')