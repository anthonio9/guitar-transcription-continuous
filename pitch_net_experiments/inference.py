--- conflicted
+++ resolved
@@ -1,10 +1,7 @@
 # Author: Frank Cwitkowitz <fcwitkow@ur.rochester.edu>
 
 # My imports
-<<<<<<< HEAD
-=======
 import getconfig
->>>>>>> 50bedf4e
 from guitar_transcription_continuous.estimators \
         import StackedPitchListTablatureWrapper
 from amt_tools.features import HCQT
@@ -33,17 +30,8 @@
 matplotlib.use('TkAgg')
 
 # Define path to model and audio to transcribe
-<<<<<<< HEAD
-model_path = os.path.join(tools.HOME,
-                          getconfig.get_models_path(),
-                          'fold-5',
-                          'model-2000.pt')
-audio_path = os.path.join(tools.HOME,
-                          getconfig.get_datasets_path(),
-=======
 model_path = os.path.join(str(getconfig.git_root_path), '..', 'generated', 'experiments', model_type, 'models', 'fold-0', 'model-2000.pt')
 audio_path = os.path.join(str(getconfig.git_root_path), '..', 'Datasets',
->>>>>>> 50bedf4e
                           'GuitarSet',
                           'audio_mono-mic',
                           '00_Jazz2-187-F#_solo_mic.wav')
